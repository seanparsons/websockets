--- conflicted
+++ resolved
@@ -25,13 +25,8 @@
                        )
 
 import Network.WebSockets.Monad
-<<<<<<< HEAD
-import Network.WebSockets.Types (Request, HandshakeError)
-import Network.WebSockets.Protocol (SomeProtocol)
-=======
-
+import Network.WebSockets.Protocol (SomeProtocol (..))
 import Network.WebSockets.Types (Request, HandshakeError, ConnectionError (..))
->>>>>>> c5548ee6
 
 import Data.IORef
 import Control.Monad
@@ -58,44 +53,6 @@
         -- killRef <- newIORef False
         _ <- forkIO $ runWithSocket conn ws >> return ()
         return ()
-<<<<<<< HEAD
-    where
-        runWithSocket' :: IORef Bool -> Socket
-                       -> (Request -> WebSockets SomeProtocol a) -> IO a
-        runWithSocket' kill s ws = do
-            r <- run $ receiveEnum' kill s $$ runWebSocketsWithHandshake defaultWebSocketsOptions ws (sendIter' kill s)
-            sClose s
-            either (error . show) return r
-
-        receiveEnum' :: IORef Bool -> Socket -> Enumerator ByteString IO a
-        receiveEnum' kill s = checkContinue0 $ \loop f -> do
-            b <- liftIO $ recv s 4096
-            if b == ""
-                then do
-                    -- liftIO (putStrLn "connection closed")
-                    liftIO (writeIORef kill True)
-                    continue f
-                else f (Chunks [b]) >>== loop
-
-        sendIter' :: IORef Bool -> Socket -> Iteratee ByteString IO ()
-        sendIter' kill s = continue go
-          where
-            go (Chunks []) = continue go
-            go (Chunks cs) = do
-                killme <- liftIO $ readIORef kill
-                if killme
-                    then do
-                        -- liftIO $ putStrLn "no send: killed"
-                        return ()
-                    else do
-                        -- liftIO (putStrLn "send (")
-                        tryIO (sendMany s cs)
-                        -- liftIO (putStrLn ") send")
-                        continue go
-            go EOF         = yield () EOF
-
-=======
->>>>>>> c5548ee6
 
 -- | This function wraps 'runWebSockets' in order to provide a simple API for
 -- stand-alone servers.
