<<<<<<< HEAD
module Network.WebSockets.Handshake where
-- -- | Implementation of the WebSocket handshake
-- {-# LANGUAGE OverloadedStrings #-}
-- module Network.WebSockets.Handshake
--     ( HandshakeError (..)
--     , handshake
--     , response101
--     , response400
--     ) where

-- import Data.Monoid (mappend, mconcat)
-- import Control.Monad.Error (Error (..), throwError)

-- import Data.Digest.Pure.SHA (bytestringDigest, sha1)
-- import qualified Data.ByteString.Base64 as B64
-- import qualified Data.ByteString.Char8 as BC
-- import qualified Data.ByteString.Lazy as BL
-- import qualified Data.CaseInsensitive as CI

-- import Network.WebSockets.Types

-- instance Error HandshakeError where
--     noMsg  = HandshakeError "Handshake error"
--     strMsg = HandshakeError

-- -- | Provides the logic for the initial handshake defined in the WebSocket
-- -- protocol. This function will provide you with a 'Response' which accepts and
-- -- upgrades the received 'Request'. Once this 'Response' is sent, you can start
-- -- sending and receiving actual application data.
-- --
-- -- In the case of a malformed request, a 'HandshakeError' is returned.
-- handshake :: Request -> Either HandshakeError Response
-- handshake (Request _ headers _) = do
--     key <- getHeader "Sec-WebSocket-Key"
--     let hash = unlazy $ bytestringDigest $ sha1 $ lazy $ key `mappend` guid
--     let encoded = B64.encode hash

--     return $ response101 [("Sec-WebSocket-Accept", encoded)]
--   where
--     guid = "258EAFA5-E914-47DA-95CA-C5AB0DC85B11"
--     lazy = BL.fromChunks . return
--     unlazy = mconcat . BL.toChunks
--     getHeader k = case lookup k headers of
--         Just t  -> return t
--         Nothing -> throwError $
--             HandshakeError $ "Header missing: " ++ BC.unpack (CI.original k)

-- -- | An upgrade response
-- response101 :: Headers -> Response
-- response101 headers = Response 101 "WebSocket Protocol Handshake" $
--     ("Upgrade", "WebSocket") :
--     ("Connection", "Upgrade") :
--     headers

-- -- | Bad request
-- response400 :: Headers -> Response
-- response400 headers = Response 400 "Bad Request" headers
=======
-- | Implementation of the WebSocket handshake
{-# LANGUAGE OverloadedStrings #-}
module Network.WebSockets.Handshake
    ( response101
    , response400
    , responseError
    , tryFinishRequest
    , receiveClientHandshake
    ) where

import Data.Monoid (mappend, mconcat)
import Control.Monad.Error (Error (..), throwError)

import Data.Digest.Pure.SHA (bytestringDigest, sha1)
import qualified Data.ByteString as B
import qualified Data.ByteString.Base64 as B64
import qualified Data.ByteString.Char8 as BC
import qualified Data.ByteString.Lazy as BL
import qualified Data.CaseInsensitive as CI

import Network.WebSockets.Types
import Network.WebSockets.Protocol

import Network.WebSockets.Decode

-- | Receives and checks the client handshake.
-- 
-- * If this fails, we encountered a syntax error while processing the client's
-- request. That is very bad.
-- TODO: The resulting error will be lifted to the iteratee. What's gonna happen then?
-- 
-- * If it returns @Left@, we either don't support the protocol requested by
-- the client ('NotSupported') or the data the client sent doesn't match the
-- protocol ('MalformedRequest')
--
-- * Otherwise, we are guaranteed that the client handshake is valid and have
-- generated a response ready to be sent back.

-- | (try to) receive and validate a complete request. Not used at the moment.
receiveClientHandshake :: Decoder (Either HandshakeError Request)
receiveClientHandshake = request >>= tryFinishRequest

-- | Given the HTTP part, try the available protocols one by one.
tryFinishRequest :: RequestHttpPart -> Decoder (Either HandshakeError Request)
-- todo: auto-check if the "Version" header matches? (if any)
tryFinishRequest httpReq = myChoice $ map (($httpReq) . finishRequest) protocols
    where myChoice []     = return . Left $ NotSupported
          myChoice (p:ps) = p >>= \res -> case res of
            e@(Left NotSupported) -> myChoice ps
            x -> return x

-- | An upgrade response
response101 :: Headers -> Response
response101 headers = Response 101 "WebSocket Protocol Handshake" `flip` "" $
    ("Upgrade", "WebSocket") :
    ("Connection", "Upgrade") :
    headers

-- | Bad request
response400 :: Headers -> Response
response400 headers = Response 400 "Bad Request" headers ""

-- | Respond to errors encountered during handshake
responseError :: HandshakeError -> Response
responseError err = response400 $ case err of
    -- List available versions ("version negotiation")
    NotSupported -> [("Sec-WebSocket-Version", B.intercalate ", " $ map version protocols)]
    _ -> []
>>>>>>> 5054a5cb
<|MERGE_RESOLUTION|>--- conflicted
+++ resolved
@@ -1,62 +1,3 @@
-<<<<<<< HEAD
-module Network.WebSockets.Handshake where
--- -- | Implementation of the WebSocket handshake
--- {-# LANGUAGE OverloadedStrings #-}
--- module Network.WebSockets.Handshake
---     ( HandshakeError (..)
---     , handshake
---     , response101
---     , response400
---     ) where
-
--- import Data.Monoid (mappend, mconcat)
--- import Control.Monad.Error (Error (..), throwError)
-
--- import Data.Digest.Pure.SHA (bytestringDigest, sha1)
--- import qualified Data.ByteString.Base64 as B64
--- import qualified Data.ByteString.Char8 as BC
--- import qualified Data.ByteString.Lazy as BL
--- import qualified Data.CaseInsensitive as CI
-
--- import Network.WebSockets.Types
-
--- instance Error HandshakeError where
---     noMsg  = HandshakeError "Handshake error"
---     strMsg = HandshakeError
-
--- -- | Provides the logic for the initial handshake defined in the WebSocket
--- -- protocol. This function will provide you with a 'Response' which accepts and
--- -- upgrades the received 'Request'. Once this 'Response' is sent, you can start
--- -- sending and receiving actual application data.
--- --
--- -- In the case of a malformed request, a 'HandshakeError' is returned.
--- handshake :: Request -> Either HandshakeError Response
--- handshake (Request _ headers _) = do
---     key <- getHeader "Sec-WebSocket-Key"
---     let hash = unlazy $ bytestringDigest $ sha1 $ lazy $ key `mappend` guid
---     let encoded = B64.encode hash
-
---     return $ response101 [("Sec-WebSocket-Accept", encoded)]
---   where
---     guid = "258EAFA5-E914-47DA-95CA-C5AB0DC85B11"
---     lazy = BL.fromChunks . return
---     unlazy = mconcat . BL.toChunks
---     getHeader k = case lookup k headers of
---         Just t  -> return t
---         Nothing -> throwError $
---             HandshakeError $ "Header missing: " ++ BC.unpack (CI.original k)
-
--- -- | An upgrade response
--- response101 :: Headers -> Response
--- response101 headers = Response 101 "WebSocket Protocol Handshake" $
---     ("Upgrade", "WebSocket") :
---     ("Connection", "Upgrade") :
---     headers
-
--- -- | Bad request
--- response400 :: Headers -> Response
--- response400 headers = Response 400 "Bad Request" headers
-=======
 -- | Implementation of the WebSocket handshake
 {-# LANGUAGE OverloadedStrings #-}
 module Network.WebSockets.Handshake
@@ -125,4 +66,3 @@
     -- List available versions ("version negotiation")
     NotSupported -> [("Sec-WebSocket-Version", B.intercalate ", " $ map version protocols)]
     _ -> []
->>>>>>> 5054a5cb
