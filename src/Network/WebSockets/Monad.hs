--- conflicted
+++ resolved
@@ -229,19 +229,12 @@
 
 -- | Get the underlying protocol
 getProtocol :: WebSockets p p
-getProtocol = WebSockets $ ask >>= return . protocol
-
-<<<<<<< HEAD
-=======
+getProtocol = WebSockets $ protocol <$> ask
+
 -- | Find out the 'WebSockets' version used at runtime
-getVersion :: WebSockets String
+getVersion :: Protocol p => WebSockets p String
 getVersion = version <$> getProtocol
 
--- | Check if the given features are supported with the current protocol.
-hasFeatures :: F.Features -> WebSockets Bool
-hasFeatures fs = (fs `F.isSubsetOf`) . features <$> getProtocol
-
->>>>>>> b842df1a
 -- | Throw an iteratee error in the WebSockets monad
 throwWsError :: (Exception e) => e -> WebSockets p a
 throwWsError = liftIteratee . throwError
